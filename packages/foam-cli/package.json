--- conflicted
+++ resolved
@@ -11,11 +11,8 @@
     "@oclif/command": "^1",
     "@oclif/config": "^1",
     "@oclif/plugin-help": "^3",
-<<<<<<< HEAD
     "chalk": "^4.1.0",
-=======
     "foam-core": "^0.2.0",
->>>>>>> deb382af
     "ora": "^4.0.4",
     "tslib": "^1"
   },
